# Byte-compiled / optimized / DLL files
__pycache__/
*.py[cod]
*$py.class

# C extensions
*.so

# Distribution / packaging
.Python
build/
develop-eggs/
dist/
downloads/
eggs/
.eggs/
lib/
lib64/
parts/
sdist/
var/
wheels/
*.egg-info/
.installed.cfg
*.egg
MANIFEST

# PyInstaller
#  Usually these files are written by a python script from a template
#  before PyInstaller builds the exe, so as to inject date/other infos into it.
*.manifest
*.spec

# Installer logs
pip-log.txt
pip-delete-this-directory.txt

# Unit test / coverage reports
htmlcov/
.tox/
.coverage
.coverage.*
.cache
nosetests.xml
coverage.xml
*.cover
.hypothesis/
.pytest_cache/

# Translations
*.mo
*.pot

# Django stuff:
*.log
local_settings.py
db.sqlite3

# Flask stuff:
instance/
.webassets-cache

# Scrapy stuff:
.scrapy

# Sphinx documentation
docs/_build/

# PyBuilder
target/

# Jupyter Notebook
.ipynb_checkpoints

# pyenv
.python-version

# celery beat schedule file
celerybeat-schedule

# SageMath parsed files
*.sage.py

# Environments
.env
.venv
env/
venv/
ENV/
env.bak/
venv.bak/

# Spyder project settings
.spyderproject
.spyproject

# Rope project settings
.ropeproject

# IntelliJ project settings
<<<<<<< HEAD
.idea/
*.iml
=======
.idea
>>>>>>> f013c938

# mkdocs documentation
/site

# mypy
.mypy_cache/<|MERGE_RESOLUTION|>--- conflicted
+++ resolved
@@ -98,12 +98,9 @@
 .ropeproject
 
 # IntelliJ project settings
-<<<<<<< HEAD
-.idea/
+.idea
 *.iml
-=======
-.idea
->>>>>>> f013c938
+.editorconfig
 
 # mkdocs documentation
 /site

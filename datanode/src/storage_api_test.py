--- conflicted
+++ resolved
@@ -2,44 +2,37 @@
 
 Copyright 2018 Google LLC
 
-Licensed under the Apache License, Version 2.0 (the 'License');
+Licensed under the Apache License, Version 2.0 (the "License");
 you may not use this file except in compliance with the License.
 You may obtain a copy of the License at
 
     https://www.apache.org/licenses/LICENSE-2.0
 
 Unless required by applicable law or agreed to in writing, software
-distributed under the License is distributed on an 'AS IS' BASIS,
+distributed under the License is distributed on an "AS IS" BASIS,
 WITHOUT WARRANTIES OR CONDITIONS OF ANY KIND, either express or implied.
 See the License for the specific language governing permissions and
 limitations under the License.
 """
 import json
+import os
 import unittest
+import requests
+
 import storage_api
-<<<<<<< HEAD
-ZK_TEST_CONNECTION_STRING = '35.225.221.52:2181,35.188.14.39:2181,35.224.180.72:2181'
-TESTID = 'storage-api-test'
-=======
 
 ZK_TEST_CONNECTION_STRING = 'localhost:2181'
 TESTID = 'storage-api-test'
 
->>>>>>> f013c938
 
 class InterUSSStorageAPITestCase(unittest.TestCase):
 
   def setUp(self):
     storage_api.webapp.testing = True
     self.app = storage_api.webapp.test_client()
-<<<<<<< HEAD
-    storage_api.InitializeConnection(
-        ['-z', ZK_TEST_CONNECTION_STRING, '-t', TESTID])
-=======
     options = storage_api.ParseOptions(
       ['-z', ZK_TEST_CONNECTION_STRING, '-t', TESTID])
     storage_api.InitializeConnection(options)
->>>>>>> f013c938
 
   def tearDown(self):
     storage_api.TerminateConnection()
@@ -47,11 +40,10 @@
 
   def testStatus(self):
     result = self.app.get('/status')
-<<<<<<< HEAD
-    self.assertEqual(result.status_code, 200)
+    self.assertEqual(200, result.status_code)
     self.assertIn(b'OK', result.data)
     result = self.app.get('/')
-    self.assertEqual(result.status_code, 200)
+    self.assertEqual(200, result.status_code)
     self.assertIn(b'OK', result.data)
 
   def testSyncTokenInHeader(self):
@@ -88,81 +80,6 @@
     for field in ('Authorization', 'access_token'):
       for token in ('not_valid', '', None):
         result = self.app.get('/GridCellOperator/1/1/1',
-                              headers={field: token})
-        self.assertAlmostEqual(400, result.status_code, delta=3)
-
-  def testSlippyConversionWithInvalidData(self):
-    result = self.app.get('/slippy')
-    self.assertEqual(result.status_code, 404)
-    result = self.app.get('/slippy/11')
-    self.assertEqual(result.status_code, 400)
-    result = self.app.get('/slippy/11a')
-    self.assertEqual(result.status_code, 400)
-    result = self.app.get('/slippy/11?coords=1')
-    self.assertEqual(result.status_code, 400)
-    result = self.app.get('/slippy/11?coords=1a,1')
-    self.assertEqual(result.status_code, 400)
-    result = self.app.get('/slippy/11?coords=1,1a')
-    self.assertEqual(result.status_code, 400)
-    result = self.app.get('/slippy/11?coords=1,181')
-    self.assertEqual(result.status_code, 400)
-    result = self.app.get('/slippy/11?coords=91,1')
-    self.assertEqual(result.status_code, 400)
-    result = self.app.get('/slippy/21?coords=1,1')
-    self.assertEqual(result.status_code, 400)
-    result = self.app.get('/slippy/11?coords=1,1,2')
-    self.assertEqual(result.status_code, 400)
-
-  def testSlippyConversionWithValidData(self):
-    r = self.app.get('/slippy/11?coords=1,1')
-    self.assertEqual(r.status_code, 200)
-    j = json.loads(r.data)
-    self.assertEqual(11, j['data']['grid_cells'][0]['zoom'], 11)
-    self.assertEqual(1029, j['data']['grid_cells'][0]['x'], 1029)
-    self.assertEqual(1018, j['data']['grid_cells'][0]['y'], 1018)
-    self.assertEqual('http://tile.openstreetmap.org/11/1029/1018.png',
-                     j['data']['grid_cells'][0]['link'])
-    r = self.app.get('/slippy/10?coords=37.408959,-122.053834')
-    self.assertEqual(r.status_code, 200)
-=======
-    self.assertEqual(200, result.status_code)
-    self.assertIn(b'OK', result.data)
-    result = self.app.get('/')
-    self.assertEqual(200, result.status_code)
-    self.assertIn(b'OK', result.data)
-
-  def testIntrospectWithBadTokens(self):
-    result = self.app.get('/introspect', headers={'Authorization': None})
-    self.assertEqual(400, result.status_code)
-    result = self.app.get('/introspect?token=NOTVALID',
-                          headers={'Authorization': None})
-    self.assertEqual(400, result.status_code)
-    result = self.app.get('/introspect?access_token=NOTVALID',
-                          headers={'Authorization': None})
-    self.assertEqual(400, result.status_code)
-    result = self.app.get('/introspect', headers={'access_token': 'NOTVALID'})
-    self.assertEqual(400, result.status_code)
-
-  def testIntrospectWithExpiredToken(self):
-    result = self.app.get(
-      '/introspect',
-      headers={
-        'access_token':
-          '1/fFAGRNJru1FTz70BzhT3Zg'
-      })
-    self.assertEqual(400, result.status_code)
-
-  def testValidAuthorizationTokensInTest(self):
-    for field in ('access_token', 'Authorization'):
-      for token in (TESTID, TESTID + 'a', '123' + TESTID):
-        result = self.app.get('/GridCellMetaData/1/1/1',
-                              headers={field: token})
-        self.assertEqual(200, result.status_code)
-
-  def testInvalidAuthorizationTokensInTest(self):
-    for field in ('Authorization', 'access_token'):
-      for token in ('not_valid', '', None):
-        result = self.app.get('/GridCellMetaData/1/1/1',
                               headers={field: token})
         self.assertAlmostEqual(400, result.status_code, delta=3)
 
@@ -210,7 +127,6 @@
                      j['data']['grid_cells'][0]['link'])
     r = self.app.get('/slippy/10?coord_type=point&coords=37.408959,-122.053834')
     self.assertEqual(200, r.status_code)
->>>>>>> f013c938
     j = json.loads(r.data)
     self.assertEqual(10, j['data']['grid_cells'][0]['zoom'])
     self.assertEqual(164, j['data']['grid_cells'][0]['x'])
@@ -226,149 +142,6 @@
     r = self.app.get('/slippy/13?coords=37.203335,-80.599481')
     self.assertEqual('http://tile.openstreetmap.org/13/2261/3182.png',
                      json.loads(r.data)['data']['grid_cells'][0]['link'])
-<<<<<<< HEAD
-    j = json.loads(r.data)
-    self.assertEqual(
-        j, json.loads(self.app.get(
-            '/slippy/13?coords=37.203335,-80.599481,37.20334,-80.59948').data))
-    r = self.app.get('/slippy/11?coords=0,0,1,1,2,2,3,3')
-    self.assertEqual(r.status_code, 200)
-    self.assertEqual(len(json.loads(r.data)['data']['grid_cells']), 4)
-
-  def testMultipleSuccessfulEmptyRandomGets(self):
-    self.CheckEmptyGridCell(self.app.get('/GridCellOperator/1/1/1'))
-    self.CheckEmptyGridCell(self.app.get('/GridCellOperator/19/1/1'))
-    self.CheckEmptyGridCell(self.app.get('/GridCellOperator/10/100/100'))
-    self.CheckEmptyGridCell(self.app.get('/GridCellOperator/15/1/1'))
-    self.CheckEmptyGridCell(self.app.get('/GridCellOperator/15/9132/1425'))
-
-  def testIncorrectGetsOnGridCells(self):
-    self.assertEqual(self.app.get('/GridCellOperators/1/1/1').status_code, 404)
-    self.assertEqual(self.app.get('/GridCellOperator').status_code, 404)
-    self.assertEqual(self.app.get('/GridCellOperator/admin').status_code, 404)
-    self.assertEqual(self.app.get('/GridCellOperator/1/1/1/admin').status_code,
-                     404)
-    self.assertEqual(self.app.get('/GridCellOperator/1a/1/1').status_code, 400)
-    self.assertEqual(self.app.get('/GridCellOperator/99/1/1').status_code, 400)
-    self.assertEqual(self.app.get('/GridCellOperator/1/99/1').status_code, 400)
-    self.assertEqual(self.app.get('/GridCellOperator/1/1/99').status_code, 400)
-
-  def testIncorrectPutsOnGridCells(self):
-    result = self.app.get('/GridCellOperator/1/1/1')
-    self.assertEqual(result.status_code, 200)
-    j = json.loads(result.data)
-    s = j['sync_token']
-    self.assertEqual(self.app.put(
-        '/GridCellOperators/1/1/1',
-        query_string=dict(
-            sync_token=s,
-            baseurl='https://g.co/f',
-            announce=False)).status_code, 404)
-    self.assertEqual(self.app.put(
-        '/GridCellOperator',
-        query_string=dict(
-            sync_token=s,
-            baseurl='https://g.co/f',
-            announce=False)).status_code, 404)
-    self.assertEqual(self.app.put(
-        '/GridCellOperator/1a/1/1',
-        query_string=dict(
-            sync_token=s,
-            baseurl='https://g.co/f',
-            announce=False)).status_code, 400)
-    self.assertEqual(self.app.put(
-        '/GridCellOperator/1/99/1',
-        query_string=dict(
-            sync_token=s,
-            scope='https://g.co/r',
-            operation_endpoint='https://g.co/f',
-            operation_format='NASA',
-            minimum_operation_timestamp='2018-01-01',
-            maximum_operation_timestamp='2018-01-02')).status_code, 400)
-    self.assertEqual(self.app.put(
-        '/GridCellOperator/1/1/1',
-        query_string=dict(
-            # sync_token=s,
-            scope='https://g.co/r',
-            operation_endpoint='https://g.co/f',
-            operation_format='NASA',
-            minimum_operation_timestamp='2018-01-01',
-            maximum_operation_timestamp='2018-01-02')).status_code, 400)
-    self.assertEqual(self.app.put(
-        '/GridCellOperator/1/1/1',
-        query_string=dict(
-            sync_token=s,
-            # scope='https://g.co/r',
-            operation_endpoint='https://g.co/f',
-            operation_format='NASA',
-            minimum_operation_timestamp='2018-01-01',
-            maximum_operation_timestamp='2018-01-02')).status_code, 400)
-    self.assertEqual(self.app.put(
-        '/GridCellOperator/1/1/1',
-        query_string=dict(
-            sync_token=s,
-            scope='https://g.co/r',
-            # operation_endpoint='https://g.co/f',
-            operation_format='NASA',
-            minimum_operation_timestamp='2018-01-01',
-            maximum_operation_timestamp='2018-01-02')).status_code, 400)
-    self.assertEqual(self.app.put(
-        '/GridCellOperator/1/1/1',
-        query_string=dict(
-            sync_token=s,
-            scope='https://g.co/r',
-            operation_endpoint='https://g.co/f',
-            # operation_format='NASA',
-            minimum_operation_timestamp='2018-01-01',
-            maximum_operation_timestamp='2018-01-02')).status_code, 400)
-    self.assertEqual(self.app.put(
-        '/GridCellOperator/1/1/1',
-        query_string=dict(
-            sync_token=s,
-            scope='https://g.co/r',
-            operation_endpoint='https://g.co/f',
-            operation_format='NASA',
-            # minimum_operation_timestamp='2018-01-01',
-            maximum_operation_timestamp='2018-01-02')).status_code, 400)
-    self.assertEqual(self.app.put(
-        '/GridCellOperator/1/1/1',
-        query_string=dict(
-            sync_token=s,
-            scope='https://g.co/r',
-            operation_endpoint='https://g.co/f',
-            operation_format='NASA',
-            # maximum_operation_timestamp='2018-01-02'
-            minimum_operation_timestamp='2018-01-01')).status_code, 400)
-    self.assertEqual(self.app.put(
-        '/GridCellOperator/1/1/1', data={
-          'sync_token': 'NOT_VALID'
-        }).status_code, 400)
-    self.assertEqual(self.app.put('/GridCellOperator/1/1/1').status_code, 400)
-
-  def testIncorrectDeletesOnGridCells(self):
-    self.assertEqual(
-        self.app.delete('/GridCellOperators/1/1/1').status_code, 404)
-    self.assertEqual(self.app.delete('/GridCellOperator').status_code, 404)
-    self.assertEqual(
-        self.app.delete('/GridCellOperator/admin').status_code, 404)
-    self.assertEqual(self.app.delete(
-        '/GridCellOperator/1/1/1/admin').status_code, 404)
-    self.assertEqual(
-        self.app.delete('/GridCellOperator/1a/1/1').status_code, 400)
-    self.assertEqual(
-        self.app.delete('/GridCellOperator/99/1/1').status_code, 400)
-    self.assertEqual(
-        self.app.delete('/GridCellOperator/1/99/1').status_code, 400)
-    self.assertEqual(
-        self.app.delete('/GridCellOperator/1/1/99').status_code, 400)
-
-  def CheckEmptyGridCell(self, result):
-    self.assertEqual(result.status_code, 200)
-    j = json.loads(result.data)
-    self.assertEqual(j['status'], 'success')
-    self.assertEqual(j['data']['version'], 0)
-    self.assertEqual(len(j['data']['operators']), 0)
-=======
     j = json.loads(r.data)
     self.assertEqual(
       j, json.loads(self.app.get(
@@ -427,137 +200,131 @@
     self.assertEqual(400, r.status_code)
 
   def testMultipleSuccessfulEmptyRandomGets(self):
-    self.CheckEmptyGridCell(self.app.get('/GridCellMetaData/1/1/1'))
-    self.CheckEmptyGridCell(self.app.get('/GridCellMetaData/19/1/1'))
-    self.CheckEmptyGridCell(self.app.get('/GridCellMetaData/10/100/100'))
-    self.CheckEmptyGridCell(self.app.get('/GridCellMetaData/15/1/1'))
-    self.CheckEmptyGridCell(self.app.get('/GridCellMetaData/15/9132/1425'))
+    self.CheckEmptyGridCell(self.app.get('/GridCellOperator/1/1/1'))
+    self.CheckEmptyGridCell(self.app.get('/GridCellOperator/19/1/1'))
+    self.CheckEmptyGridCell(self.app.get('/GridCellOperator/10/100/100'))
+    self.CheckEmptyGridCell(self.app.get('/GridCellOperator/15/1/1'))
+    self.CheckEmptyGridCell(self.app.get('/GridCellOperator/15/9132/1425'))
 
   def testIncorrectGetsOnGridCells(self):
-    self.assertEqual(404, self.app.get('/GridCellMetaDatas/1/1/1').status_code)
-    self.assertEqual(404, self.app.get('/GridCellMetaData').status_code)
-    self.assertEqual(404, self.app.get('/GridCellMetaData/admin').status_code)
+    self.assertEqual(404, self.app.get('/GridCellOperators/1/1/1').status_code)
+    self.assertEqual(404, self.app.get('/GridCellOperator').status_code)
+    self.assertEqual(404, self.app.get('/GridCellOperator/admin').status_code)
     self.assertEqual(404,
-                     self.app.get('/GridCellMetaData/1/1/1/admin').status_code)
-    self.assertEqual(400, self.app.get('/GridCellMetaData/1a/1/1').status_code)
-    self.assertEqual(400, self.app.get('/GridCellMetaData/99/1/1').status_code)
-    self.assertEqual(400, self.app.get('/GridCellMetaData/1/99/1').status_code)
-    self.assertEqual(400, self.app.get('/GridCellMetaData/1/1/99').status_code)
+                     self.app.get('/GridCellOperator/1/1/1/admin').status_code)
+    self.assertEqual(400, self.app.get('/GridCellOperator/1a/1/1').status_code)
+    self.assertEqual(400, self.app.get('/GridCellOperator/99/1/1').status_code)
+    self.assertEqual(400, self.app.get('/GridCellOperator/1/99/1').status_code)
+    self.assertEqual(400, self.app.get('/GridCellOperator/1/1/99').status_code)
 
   def testIncorrectPutsOnGridCells(self):
-    result = self.app.get('/GridCellMetaData/1/1/1')
+    result = self.app.get('/GridCellOperator/1/1/1')
     self.assertEqual(200, result.status_code)
     j = json.loads(result.data)
     s = j['sync_token']
     self.assertEqual(404, self.app.put(
-      '/GridCellMetaDatas/1/1/1',
-      query_string=dict(
-        sync_token=s,
-        flight_endpoint='https://g.co/f1',
-        priority_flight_callback='https://g.co/r')).status_code)
+        '/GridCellOperators/1/1/1',
+        query_string=dict(
+            sync_token=s,
+            baseurl='https://g.co/f',
+            announce=False)).status_code)
     self.assertEqual(404, self.app.put(
-      '/GridCellMetaData',
-      query_string=dict(
-        ssync_token=s,
-        scope='https://g.co/r',
-        operation_endpoint='https://g.co/f',
-        operation_format='NASA',
-        minimum_operation_timestamp='2018-01-01',
-        maximum_operation_timestamp='2018-01-02')).status_code)
+        '/GridCellOperator',
+        query_string=dict(
+            sync_token=s,
+            baseurl='https://g.co/f',
+            announce=False)).status_code)
     self.assertEqual(400, self.app.put(
-      '/GridCellMetaData/1a/1/1',
-      query_string=dict(
-        sync_token=s,
-        scope='https://g.co/r',
-        operation_endpoint='https://g.co/f',
-        operation_format='NASA',
-        minimum_operation_timestamp='2018-01-01',
-        maximum_operation_timestamp='2018-01-02')).status_code)
+        '/GridCellOperator/1a/1/1',
+        query_string=dict(
+            sync_token=s,
+            baseurl='https://g.co/f',
+            announce=False)).status_code)
     self.assertEqual(400, self.app.put(
-      '/GridCellMetaData/1/99/1',
-      query_string=dict(
-        sync_token=s,
-        scope='https://g.co/r',
-        operation_endpoint='https://g.co/f',
-        operation_format='NASA',
-        minimum_operation_timestamp='2018-01-01',
-        maximum_operation_timestamp='2018-01-02')).status_code)
+        '/GridCellOperator/1/99/1',
+        query_string=dict(
+            sync_token=s,
+            scope='https://g.co/r',
+            operation_endpoint='https://g.co/f',
+            operation_format='NASA',
+            minimum_operation_timestamp='2018-01-01',
+            maximum_operation_timestamp='2018-01-02')).status_code)
     self.assertEqual(400, self.app.put(
-      '/GridCellMetaData/1/1/1',
-      query_string=dict(
-        # sync_token=s,
-        scope='https://g.co/r',
-        operation_endpoint='https://g.co/f',
-        operation_format='NASA',
-        minimum_operation_timestamp='2018-01-01',
-        maximum_operation_timestamp='2018-01-02')).status_code)
+        '/GridCellOperator/1/1/1',
+        query_string=dict(
+            # sync_token=s,
+            scope='https://g.co/r',
+            operation_endpoint='https://g.co/f',
+            operation_format='NASA',
+            minimum_operation_timestamp='2018-01-01',
+            maximum_operation_timestamp='2018-01-02')).status_code)
     self.assertEqual(400, self.app.put(
-      '/GridCellMetaData/1/1/1',
-      query_string=dict(
-        sync_token=s,
-        # scope='https://g.co/r',
-        operation_endpoint='https://g.co/f',
-        operation_format='NASA',
-        minimum_operation_timestamp='2018-01-01',
-        maximum_operation_timestamp='2018-01-02')).status_code)
+        '/GridCellOperator/1/1/1',
+        query_string=dict(
+            sync_token=s,
+            # scope='https://g.co/r',
+            operation_endpoint='https://g.co/f',
+            operation_format='NASA',
+            minimum_operation_timestamp='2018-01-01',
+            maximum_operation_timestamp='2018-01-02')).status_code)
     self.assertEqual(400, self.app.put(
-      '/GridCellMetaData/1/1/1',
-      query_string=dict(
-        sync_token=s,
-        scope='https://g.co/r',
-        # operation_endpoint='https://g.co/f',
-        operation_format='NASA',
-        minimum_operation_timestamp='2018-01-01',
-        maximum_operation_timestamp='2018-01-02')).status_code)
+        '/GridCellOperator/1/1/1',
+        query_string=dict(
+            sync_token=s,
+            scope='https://g.co/r',
+            # operation_endpoint='https://g.co/f',
+            operation_format='NASA',
+            minimum_operation_timestamp='2018-01-01',
+            maximum_operation_timestamp='2018-01-02')).status_code)
+    self.assertEqual(400, sself.app.put(
+        '/GridCellOperator/1/1/1',
+        query_string=dict(
+            sync_token=s,
+            scope='https://g.co/r',
+            operation_endpoint='https://g.co/f',
+            # operation_format='NASA',
+            minimum_operation_timestamp='2018-01-01',
+            maximum_operation_timestamp='2018-01-02')).status_code)
     self.assertEqual(400, self.app.put(
-      '/GridCellMetaData/1/1/1',
-      query_string=dict(
-        sync_token=s,
-        scope='https://g.co/r',
-        operation_endpoint='https://g.co/f',
-        # operation_format='NASA',
-        minimum_operation_timestamp='2018-01-01',
-        maximum_operation_timestamp='2018-01-02')).status_code)
+        '/GridCellOperator/1/1/1',
+        query_string=dict(
+            sync_token=s,
+            scope='https://g.co/r',
+            operation_endpoint='https://g.co/f',
+            operation_format='NASA',
+            # minimum_operation_timestamp='2018-01-01',
+            maximum_operation_timestamp='2018-01-02')).status_code)
     self.assertEqual(400, self.app.put(
-      '/GridCellMetaData/1/1/1',
-      query_string=dict(
-        sync_token=s,
-        scope='https://g.co/r',
-        operation_endpoint='https://g.co/f',
-        operation_format='NASA',
-        # minimum_operation_timestamp='2018-01-01',
-        maximum_operation_timestamp='2018-01-02')).status_code)
+        '/GridCellOperator/1/1/1',
+        query_string=dict(
+            sync_token=s,
+            scope='https://g.co/r',
+            operation_endpoint='https://g.co/f',
+            operation_format='NASA',
+            # maximum_operation_timestamp='2018-01-02'
+            minimum_operation_timestamp='2018-01-01')).status_code)
     self.assertEqual(400, self.app.put(
-      '/GridCellMetaData/1/1/1',
-      query_string=dict(
-        sync_token=s,
-        scope='https://g.co/r',
-        operation_endpoint='https://g.co/f',
-        operation_format='NASA',
-        # maximum_operation_timestamp='2018-01-02'
-        minimum_operation_timestamp='2018-01-01')).status_code)
-    self.assertEqual(400, self.app.put(
-      '/GridCellMetaData/1/1/1', data={
-        'sync_token': 'NOT_VALID'
-      }).status_code)
-    self.assertEqual(400, self.app.put('/GridCellMetaData/1/1/1').status_code)
+        '/GridCellOperator/1/1/1', data={
+          'sync_token': 'NOT_VALID'
+        }).status_code, 400)
+    self.assertEqual(self.app.put('/GridCellOperator/1/1/1').status_code)
 
   def testIncorrectDeletesOnGridCells(self):
     self.assertEqual(404,
-                     self.app.delete('/GridCellMetaDatas/1/1/1').status_code)
-    self.assertEqual(404, self.app.delete('/GridCellMetaData').status_code)
+                     self.app.delete('/GridCellOperators/1/1/1').status_code)
+    self.assertEqual(404, self.app.delete('/GridCellOperator').status_code)
     self.assertEqual(404,
-                     self.app.delete('/GridCellMetaData/admin').status_code)
+                     self.app.delete('/GridCellOperator/admin').status_code)
     self.assertEqual(404, self.app.delete(
-      '/GridCellMetaData/1/1/1/admin').status_code)
+      '/GridCellOperator/1/1/1/admin').status_code)
     self.assertEqual(400,
-                     self.app.delete('/GridCellMetaData/1a/1/1').status_code)
+                     self.app.delete('/GridCellOperator/1a/1/1').status_code)
     self.assertEqual(400,
-                     self.app.delete('/GridCellMetaData/99/1/1').status_code)
+                     self.app.delete('/GridCellOperator/99/1/1').status_code)
     self.assertEqual(400,
-                     self.app.delete('/GridCellMetaData/1/99/1').status_code)
+                     self.app.delete('/GridCellOperator/1/99/1').status_code)
     self.assertEqual(400,
-                     self.app.delete('/GridCellMetaData/1/1/99').status_code)
+                     self.app.delete('/GridCellOperator/1/1/99').status_code)
 
   def CheckEmptyGridCell(self, result):
     self.assertEqual(200, result.status_code)
@@ -565,17 +332,15 @@
     self.assertEqual('success', j['status'])
     self.assertEqual(0, j['data']['version'])
     self.assertEqual(0, len(j['data']['operators']))
->>>>>>> f013c938
     return True
 
   def testFullValidSequenceOfGetPutDelete(self):
     # Make sure it is empty
-<<<<<<< HEAD
     result = self.app.get('/GridCellOperator/1/1/1')
-    self.assertEqual(result.status_code, 200)
-    j = json.loads(result.data)
-    s = j['sync_token']
-    self.assertEqual(len(j['data']['operators']), 0)
+    self.assertEqual(200, result.status_code)
+    j = json.loads(result.data)
+    s = j['sync_token']
+    self.assertEqual(0, len(j['data']['operators']))
     # Put a record in there
     result = self.app.put(
         '/GridCellOperator/1/1/1',
@@ -585,27 +350,27 @@
             announcement_level=False,
             minimum_operation_timestamp='2018-01-01',
             maximum_operation_timestamp='2018-01-02'))
-    self.assertEqual(result.status_code, 200)
+    self.assertEqual(200, result.status_code)
     j = json.loads(result.data)
     s = j['sync_token']
     # Delete the record
     result = self.app.delete('/GridCellOperator/1/1/1')
-    self.assertEqual(result.status_code, 200)
+    self.assertEqual(200, result.status_code)
     j = json.loads(result.data)
     s = j['sync_token']
     # Make sure it is gone
     result = self.app.get('/GridCellOperator/1/1/1')
-    self.assertEqual(result.status_code, 200)
-    j = json.loads(result.data)
-    self.assertEqual(len(j['data']['operators']), 0)
-
-  def testPutWithJSONFormattedBody(self):
+    self.assertEqual(200, result.status_code)
+    j = json.loads(result.data)
+    self.assertEqual(0, len(j['data']['operators']))
+
+  def testMultipleUpdates(self):
     # Make sure it is empty
     result = self.app.get('/GridCellOperator/1/1/1')
-    self.assertEqual(result.status_code, 200)
-    j = json.loads(result.data)
-    s = j['sync_token']
-    self.assertEqual(len(j['data']['operators']), 0)
+    self.assertEqual(200, result.status_code)
+    j = json.loads(result.data)
+    s = j['sync_token']
+    self.assertEqual(0, len(j['data']['operators']))
     # Put a record in there with the bare minimum fields
     joper = {
       'uss_baseurl': 'https://g.co/r',
@@ -617,16 +382,16 @@
         '/GridCellOperator/1/1/1',
         json=joper,
         headers={'sync_token': s})
-    self.assertEqual(result.status_code, 200)
+    self.assertEqual(200, result.status_code)
     j = json.loads(result.data)
     s = j['sync_token']
     self.assertEqual(j['status'], 'success')
     self.assertEqual(j['data']['version'], 1)
     self.assertEqual(len(j['data']['operators']), 1)
     o = j['data']['operators'][0]
-    self.assertEqual(o['uss_baseurl'], 'https://g.co/r')
-    self.assertEqual(o['announcement_level'], 'NONE')
-    self.assertEqual(len(o['operations']), 0)
+    self.assertEqual('https://g.co/r', o['uss_baseurl'])
+    self.assertEqual('NONE', o['announcement_level'])
+    self.assertEqual(0, len(o['operations']))
     # Put a record in there with lots of data
     joper = {
       'uss_baseurl': 'https://g.co/r',
@@ -683,200 +448,157 @@
       ]
     }
     result = self.app.put(
+      '/GridCellOperator/1/1/1',
         '/GridCellOperator/1/1/1',
         data=json.dumps(joper),
         headers={'sync_token': s})
     self.assertEqual(result.status_code, 200)
     j = json.loads(result.data)
-    self.assertEqual(j['status'], 'success')
-    self.assertEqual(j['data']['version'], 3)
-    self.assertEqual(len(j['data']['operators']), 1)
-    self.assertNotEqual(j['data']['timestamp'], '2018-01-01T01:00:00-05:00')
-    o = j['data']['operators'][0]
-    self.assertEqual(len(o['operations']), 3)
-    self.assertEqual(o['operations'][0]['version'], 3)
-    self.assertNotEqual(o['operations'][0]['timestamp'],
-                        '2018-01-01T01:00:00-05:00')
-
-
-  def testValidDeleteOperations(self):
-    # Make sure it is empty
-    result = self.app.get('/GridCellOperator/1/1/1')
-    self.assertEqual(result.status_code, 200)
-    j = json.loads(result.data)
-    s = j['sync_token']
-    self.assertEqual(len(j['data']['operators']), 0)
-    # Put a record in there with operations
-    joper = {
-      'uss_baseurl': 'https://g.co/r',
-      'minimum_operation_timestamp': '2018-01-01T01:00:00-05:00',
-      'maximum_operation_timestamp': '2018-01-01T04:00:00-05:00',
-      'announcement_level': True,
-      'operations': [
-        {'gufi': 'G00F1', 'operation_signature': 'signed4.1',
-         'effective_time_begin': '2018-01-01T01:00:00-05:00',
-         'effective_time_end': '2018-01-01T02:00:00-05:00'},
-        {'gufi': 'G00F2', 'operation_signature': 'signed4.2',
-         'effective_time_begin': '2018-01-01T02:00:00-05:00',
-         'effective_time_end': '2018-01-01T03:00:00-05:00'},
-        {'gufi': 'G00F3', 'operation_signature': 'signed4.3',
-         'effective_time_begin': '2018-01-01T03:00:00-05:00',
-         'effective_time_end': '2018-01-01T04:00:00-05:00'}
-      ]
-    }
-    result = self.app.put(
-        '/GridCellOperator/1/1/1',
-        json=joper,
-        headers={'sync_token': s})
-    self.assertEqual(result.status_code, 200)
-    j = json.loads(result.data)
-    self.assertEqual(len(j['data']['operators']), 1)
-    o = j['data']['operators'][0]
-    self.assertEqual(len(o['operations']), 3)
-    # Delete an operation
-    result = self.app.delete('/GridCellOperation/1/1/1/G00F1')
-    self.assertEqual(result.status_code, 200)
-    j = json.loads(result.data)
-    self.assertEqual(len(j['data']['operators']), 1)
-    o = j['data']['operators'][0]
-    self.assertEqual(len(o['operations']), 2)
-    # Make sure it is gone
-    result = self.app.get('/GridCellOperator/1/1/1')
-    self.assertEqual(result.status_code, 200)
-    j = json.loads(result.data)
-    self.assertEqual(len(j['data']['operators']), 1)
-    o = j['data']['operators'][0]
-    self.assertEqual(len(o['operations']), 2)
-
-  def testInvalidDeleteOperations(self):
-    # Make sure it is empty
-    result = self.app.get('/GridCellOperator/1/1/1')
-    self.assertEqual(result.status_code, 200)
-    j = json.loads(result.data)
-    s = j['sync_token']
-    self.assertEqual(len(j['data']['operators']), 0)
-    # Put a record in there with operations
-    joper = {
-      'uss_baseurl': 'https://g.co/r',
-      'minimum_operation_timestamp': '2018-01-01T01:00:00-05:00',
-      'maximum_operation_timestamp': '2018-01-01T04:00:00-05:00',
-      'announcement_level': True,
-      'operations': [
-        {'gufi': 'G00F1', 'operation_signature': 'signed4.1',
-         'effective_time_begin': '2018-01-01T01:00:00-05:00',
-         'effective_time_end': '2018-01-01T02:00:00-05:00'},
-        {'gufi': 'G00F2', 'operation_signature': 'signed4.2',
-         'effective_time_begin': '2018-01-01T02:00:00-05:00',
-         'effective_time_end': '2018-01-01T03:00:00-05:00'},
-        {'gufi': 'G00F3', 'operation_signature': 'signed4.3',
-         'effective_time_begin': '2018-01-01T03:00:00-05:00',
-         'effective_time_end': '2018-01-01T04:00:00-05:00'}
-      ]
-    }
-    result = self.app.put(
-        '/GridCellOperator/1/1/1',
-        json=joper,
-        headers={'sync_token': s})
-    self.assertEqual(result.status_code, 200)
-    j = json.loads(result.data)
-    self.assertEqual(len(j['data']['operators']), 1)
-    o = j['data']['operators'][0]
-    self.assertEqual(len(o['operations']), 3)
-    # Delete the wrong operation
-    result = self.app.delete('/GridCellOperation/1/1/1/G00FAA')
-    self.assertEqual(result.status_code, 404)
-    result = self.app.delete('/GridCellOperation/1/1/1')
-    self.assertEqual(result.status_code, 404)
-
-  def testMultipleOperators(self):
-    result = self.app.get('/GridCellOperator/1/1/1')
-    self.assertEqual(result.status_code, 200)
-    j = json.loads(result.data)
-    s = j['sync_token']
-    self.assertEqual(len(j['data']['operators']), 0)
-    # Put a record in there with operations
-    joper = {
-      'uss_baseurl': 'https://g.co/r',
-      'minimum_operation_timestamp': '2018-01-01T01:00:00-05:00',
-      'maximum_operation_timestamp': '2018-01-01T04:00:00-05:00',
-      'announcement_level': True,
-      'operations': [
-        {'gufi': 'G00F1', 'operation_signature': 'signed4.1',
-         'effective_time_begin': '2018-01-01T01:00:00-05:00',
-         'effective_time_end': '2018-01-01T02:00:00-05:00'},
-        {'gufi': 'G00F2', 'operation_signature': 'signed4.2',
-         'effective_time_begin': '2018-01-01T02:00:00-05:00',
-         'effective_time_end': '2018-01-01T03:00:00-05:00'},
-        {'gufi': 'G00F3', 'operation_signature': 'signed4.3',
-         'effective_time_begin': '2018-01-01T03:00:00-05:00',
-         'effective_time_end': '2018-01-01T04:00:00-05:00'}
-      ]
-    }
-    result = self.app.put(
-        '/GridCellOperator/1/1/1',
-        json=joper,
-        headers={'sync_token': s,
-                 'access_token': TESTID + '-1'})
-    self.assertEqual(result.status_code, 200)
-    j = json.loads(result.data)
-    s = j['sync_token']
-    self.assertEqual(len(j['data']['operators']), 1)
-    result = self.app.put(
-        '/GridCellOperator/1/1/1',
-        json=joper,
-        headers={'sync_token': s,
-                 'access_token': TESTID + '-2'})
-    self.assertEqual(result.status_code, 200)
-    j = json.loads(result.data)
-    s = j['sync_token']
-    self.assertEqual(len(j['data']['operators']), 2)
-    result = self.app.put(
-        '/GridCellOperator/1/1/1',
-        json=joper,
-        headers={'sync_token': s,
-                 'access_token': TESTID + '-3'})
-    self.assertEqual(result.status_code, 200)
-    j = json.loads(result.data)
-    s = j['sync_token']
-    self.assertEqual(len(j['data']['operators']), 3)
-
-  def testMultipleUpdates(self):
-    # Make sure it is empty
-    result = self.app.get('/GridCellOperator/1/1/1')
-    self.assertEqual(result.status_code, 200)
-    j = json.loads(result.data)
-    s = j['sync_token']
-    self.assertEqual(len(j['data']['operators']), 0)
-    # Put a record in there with the wrong sequence token
-    result = self.app.put(
-        '/GridCellOperator/1/1/1',
-        query_string=dict(
-            sync_token='arbitrary_and_NOT_VALID',
-            uss_baseurl='https://g.co/r',
-            announcement_level=False,
-            minimum_operation_timestamp='2018-01-01',
-            maximum_operation_timestamp='2018-01-02'))
-    self.assertEqual(result.status_code, 409)
-    # Put a record in there with the right sequence token
-    result = self.app.put(
-        '/GridCellOperator/1/1/1',
-        query_string=dict(
-            sync_token=s,
-            uss_baseurl='https://g.co/r',
-            announcement_level=False,
-            minimum_operation_timestamp='2018-01-01',
-            maximum_operation_timestamp='2018-01-02'))
-    self.assertEqual(result.status_code, 200)
-    # Try to put a record in there again with the old sequence token
-    result = self.app.put(
-        '/GridCellOperator/1/1/1',
-        query_string=dict(
-            sync_token=s,
-            uss_baseurl='https://g.co/r',
-            announcement_level=False,
-            minimum_operation_timestamp='2018-01-01',
-            maximum_operation_timestamp='2018-01-02'))
-    self.assertEqual(result.status_code, 409)
+    multisync = j['sync_token']
+    self.assertEqual(0, len(j['data']['operators']))
+    # Now write to one and make sure the sync token changes
+    result = self.app.get('/GridCellMetaData/10/512/512')
+    j = json.loads(result.data)
+    s = j['sync_token']
+    self.assertEqual(0, len(j['data']['operators']))
+    # Put a record in one of the cells
+    self.app.put(
+      '/GridCellMetaData/10/512/512',
+      query_string=dict(
+        sync_token=s,
+        scope='https://g1.co/r',
+        operation_endpoint='https://g1.co/f',
+        operation_format='NASA',
+        minimum_operation_timestamp='2018-01-01',
+        maximum_operation_timestamp='2018-01-02'))
+    result = self.app.get('/GridCellsMetaData/10',
+                          query_string=dict(coords='0,0,1,0,1,1,0,1'))
+    self.assertEqual(200, result.status_code)
+    j = json.loads(result.data)
+    self.assertNotEqual(multisync, j['sync_token'])
+    self.assertEqual(1, len(j['data']['operators']))
+    # Now do it with a path
+    result = self.app.get('/GridCellsMetaData/10',
+                          query_string=dict(
+                            coords='0,0,1,0,1,1,0,1',
+                            coord_type='path'))
+    self.assertEqual(200, result.status_code)
+    j = json.loads(result.data)
+    s = j['sync_token']
+    self.assertEqual(1, len(j['data']['operators']))
+    # Put a record in one of the cells that only applies to the path
+    result = self.app.get('/GridCellMetaData/10/512/510')
+    j = json.loads(result.data)
+    s = j['sync_token']
+    self.assertEqual(0, len(j['data']['operators']))
+    self.app.put(
+      '/GridCellMetaData/10/512/510',
+      query_string=dict(
+        sync_token=s,
+        scope='https://g2.co/r',
+        operation_endpoint='https://g2.co/f',
+        operation_format='NASA',
+        minimum_operation_timestamp='2018-01-01',
+        maximum_operation_timestamp='2018-01-02'))
+    result = self.app.get('/GridCellsMetaData/10',
+                          query_string=dict(coords='0,0,1,0,1,1,0,1',
+                                            coord_type='path'))
+    self.assertEqual(200, result.status_code)
+    j = json.loads(result.data)
+    self.assertEqual(2, len(j['data']['operators']))
+    # and make sure only one still in the point method
+    result = self.app.get('/GridCellsMetaData/10',
+                          query_string=dict(coords='0,0,1,0,1,1,0,1'))
+    self.assertEqual(200, result.status_code)
+    j = json.loads(result.data)
+    self.assertEqual(1, len(j['data']['operators']))
+    # and a polygon, add a record only applies to the polygon grid
+    result = self.app.get('/GridCellMetaData/10/513/511')
+    j = json.loads(result.data)
+    s = j['sync_token']
+    self.assertEqual(0, len(j['data']['operators']))
+    self.app.put(
+      '/GridCellMetaData/10/513/511',
+      query_string=dict(
+        sync_token=s,
+        scope='https://g3.co/r',
+        operation_endpoint='https://g3.co/f',
+        operation_format='NASA',
+        minimum_operation_timestamp='2018-01-01',
+        maximum_operation_timestamp='2018-01-02'))
+    result = self.app.get('/GridCellsMetaData/10',
+                          query_string=dict(coords='0,0,1,0,1,1,0,1',
+                                            coord_type='polygon'))
+    self.assertEqual(200, result.status_code)
+    j = json.loads(result.data)
+    self.assertEqual(3, len(j['data']['operators']))
+    # and make sure only one still in the point method
+    result = self.app.get('/GridCellsMetaData/10',
+                          query_string=dict(coords='0,0,1,0,1,1,0,1'))
+    self.assertEqual(200, result.status_code)
+    j = json.loads(result.data)
+    self.assertEqual(1, len(j['data']['operators']))
+
+  def testMultipleGridCellDeletes(self):
+    # Put a record in two of the cells
+    result = self.app.get('/GridCellMetaData/10/512/512')
+    self.assertEqual(200, result.status_code)
+    j = json.loads(result.data)
+    s = j['sync_token']
+    self.assertEqual(0, len(j['data']['operators']))
+    self.app.put(
+      '/GridCellMetaData/10/512/512',
+      query_string=dict(
+        sync_token=s,
+        scope='https://g1.co/r',
+        operation_endpoint='https://g1.co/f',
+        operation_format='NASA',
+        minimum_operation_timestamp='2018-01-01',
+        maximum_operation_timestamp='2018-01-02'))
+    result = self.app.get('/GridCellMetaData/10/512/510')
+    self.assertEqual(200, result.status_code)
+    j = json.loads(result.data)
+    s = j['sync_token']
+    self.assertEqual(0, len(j['data']['operators']))
+    result = self.app.put(
+      '/GridCellMetaData/10/512/510',
+      query_string=dict(
+        sync_token=s,
+        scope='https://g2.co/r',
+        operation_endpoint='https://g2.co/f',
+        operation_format='NASA',
+        minimum_operation_timestamp='2018-01-01',
+        maximum_operation_timestamp='2018-01-02'))
+    self.assertEqual(200, result.status_code)
+    j = json.loads(result.data)
+    s = j['sync_token']
+    # Put a record for a different USS in one of the cells
+    self.assertEqual(1, len(j['data']['operators']))
+    result = self.app.put(
+      '/GridCellMetaData/10/512/510',
+      headers={'access_token': TESTID + '3'},
+      query_string=dict(
+        sync_token=s,
+        scope='https://g3.co/r',
+        operation_endpoint='https://g3.co/f',
+        operation_format='NASA',
+        minimum_operation_timestamp='2018-01-01',
+        maximum_operation_timestamp='2018-01-02'))
+    self.assertEqual(200, result.status_code)
+    j = json.loads(result.data)
+    # Now delete the first USS from all cells, leaving just the uss#3
+    result = self.app.get('/GridCellsMetaData/10',
+                          query_string=dict(coords='0,0,1,0,1,1,0,1',
+                                            coord_type='polygon'))
+    self.assertEqual(200, result.status_code)
+    j = json.loads(result.data)
+    self.assertEqual(3, len(j['data']['operators']))
+    result = self.app.delete('/GridCellsMetaData/10',
+                             query_string=dict(coords='0,0,1,0,1,1,0,1',
+                                               coord_type='polygon'))
+    self.assertEqual(200, result.status_code)
+    j = json.loads(result.data)
+    self.assertEqual(1, len(j['data']['operators']))
 
   def testValidUpsertOperations(self):
     # Make sure it is empty
@@ -938,237 +660,6 @@
     self.assertIn(1, [d['version'] for d in o['operations']])
     self.assertIn(3, [d['version'] for d in o['operations']])
 
-  def testVerbose(self):
-    storage_api.InitializeConnection([
-=======
-    result = self.app.get('/GridCellMetaData/1/1/1')
-    self.assertEqual(200, result.status_code)
-    j = json.loads(result.data)
-    s = j['sync_token']
-    self.assertEqual(0, len(j['data']['operators']))
-    # Put a record in there
-    result = self.app.put(
-      '/GridCellMetaData/1/1/1',
-      query_string=dict(
-        sync_token=s,
-        scope='https://g.co/r',
-        operation_endpoint='https://g.co/f',
-        operation_format='NASA',
-        minimum_operation_timestamp='2018-01-01',
-        maximum_operation_timestamp='2018-01-02'))
-    self.assertEqual(200, result.status_code)
-    j = json.loads(result.data)
-    s = j['sync_token']
-    # Delete the record
-    result = self.app.delete('/GridCellMetaData/1/1/1')
-    self.assertEqual(200, result.status_code)
-    j = json.loads(result.data)
-    s = j['sync_token']
-    # Make sure it is gone
-    result = self.app.get('/GridCellMetaData/1/1/1')
-    self.assertEqual(200, result.status_code)
-    j = json.loads(result.data)
-    self.assertEqual(0, len(j['data']['operators']))
-
-  def testMultipleUpdates(self):
-    # Make sure it is empty
-    result = self.app.get('/GridCellMetaData/1/1/1')
-    self.assertEqual(200, result.status_code)
-    j = json.loads(result.data)
-    s = j['sync_token']
-    self.assertEqual(0, len(j['data']['operators']))
-    # Put a record in there with the wrong sequence token
-    result = self.app.put(
-      '/GridCellMetaData/1/1/1',
-      query_string=dict(
-        sync_token='arbitrary_and_NOT_VALID',
-        scope='https://g.co/r',
-        operation_endpoint='https://g.co/f',
-        operation_format='NASA',
-        minimum_operation_timestamp='2018-01-01',
-        maximum_operation_timestamp='2018-01-02'))
-    self.assertEqual(409, result.status_code)
-    # Put a record in there with the right sequence token
-    result = self.app.put(
-      '/GridCellMetaData/1/1/1',
-      query_string=dict(
-        sync_token=s,
-        scope='https://g.co/r',
-        operation_endpoint='https://g.co/f',
-        operation_format='NASA',
-        minimum_operation_timestamp='2018-01-01',
-        maximum_operation_timestamp='2018-01-02'))
-    self.assertEqual(200, result.status_code)
-    # Try to put a record in there again with the old sequence token
-    result = self.app.put(
-      '/GridCellMetaData/1/1/1',
-      query_string=dict(
-        sync_token=s,
-        scope='https://g.co/r',
-        operation_endpoint='https://g.co/f',
-        operation_format='NASA',
-        minimum_operation_timestamp='2018-01-01',
-        maximum_operation_timestamp='2018-01-02'))
-    self.assertEqual(409, result.status_code)
-
-  def testMultipleGridCellGets(self):
-    # for this zoom level (10), the points refer to the following tiles:
-    # (512, 512), (512, 509), (514, 509), (514, 512)
-    # Path includes the following (in addition to points):
-    # (512, 510), (512, 511), (513, 509), (514, 511), (514, 510)
-    # Polygon includes the following (in addition to path):
-    # (513, 512), (513, 510),(513, 511)
-    # Make sure it is empty, try points first
-    result = self.app.get('/GridCellsMetaData/10',
-                          query_string=dict(coords='0,0,1,0,1,1,0,1'))
-    self.assertEqual(200, result.status_code)
-    j = json.loads(result.data)
-    multisync = j['sync_token']
-    self.assertEqual(0, len(j['data']['operators']))
-    # Now write to one and make sure the sync token changes
-    result = self.app.get('/GridCellMetaData/10/512/512')
-    j = json.loads(result.data)
-    s = j['sync_token']
-    self.assertEqual(0, len(j['data']['operators']))
-    # Put a record in one of the cells
-    self.app.put(
-      '/GridCellMetaData/10/512/512',
-      query_string=dict(
-        sync_token=s,
-        scope='https://g1.co/r',
-        operation_endpoint='https://g1.co/f',
-        operation_format='NASA',
-        minimum_operation_timestamp='2018-01-01',
-        maximum_operation_timestamp='2018-01-02'))
-    result = self.app.get('/GridCellsMetaData/10',
-                          query_string=dict(coords='0,0,1,0,1,1,0,1'))
-    self.assertEqual(200, result.status_code)
-    j = json.loads(result.data)
-    self.assertNotEqual(multisync, j['sync_token'])
-    self.assertEqual(1, len(j['data']['operators']))
-    # Now do it with a path
-    result = self.app.get('/GridCellsMetaData/10',
-                          query_string=dict(
-                            coords='0,0,1,0,1,1,0,1',
-                            coord_type='path'))
-    self.assertEqual(200, result.status_code)
-    j = json.loads(result.data)
-    s = j['sync_token']
-    self.assertEqual(1, len(j['data']['operators']))
-    # Put a record in one of the cells that only applies to the path
-    result = self.app.get('/GridCellMetaData/10/512/510')
-    j = json.loads(result.data)
-    s = j['sync_token']
-    self.assertEqual(0, len(j['data']['operators']))
-    self.app.put(
-      '/GridCellMetaData/10/512/510',
-      query_string=dict(
-        sync_token=s,
-        scope='https://g2.co/r',
-        operation_endpoint='https://g2.co/f',
-        operation_format='NASA',
-        minimum_operation_timestamp='2018-01-01',
-        maximum_operation_timestamp='2018-01-02'))
-    result = self.app.get('/GridCellsMetaData/10',
-                          query_string=dict(coords='0,0,1,0,1,1,0,1',
-                                            coord_type='path'))
-    self.assertEqual(200, result.status_code)
-    j = json.loads(result.data)
-    self.assertEqual(2, len(j['data']['operators']))
-    # and make sure only one still in the point method
-    result = self.app.get('/GridCellsMetaData/10',
-                          query_string=dict(coords='0,0,1,0,1,1,0,1'))
-    self.assertEqual(200, result.status_code)
-    j = json.loads(result.data)
-    self.assertEqual(1, len(j['data']['operators']))
-    # and a polygon, add a record only applies to the polygon grid
-    result = self.app.get('/GridCellMetaData/10/513/511')
-    j = json.loads(result.data)
-    s = j['sync_token']
-    self.assertEqual(0, len(j['data']['operators']))
-    self.app.put(
-      '/GridCellMetaData/10/513/511',
-      query_string=dict(
-        sync_token=s,
-        scope='https://g3.co/r',
-        operation_endpoint='https://g3.co/f',
-        operation_format='NASA',
-        minimum_operation_timestamp='2018-01-01',
-        maximum_operation_timestamp='2018-01-02'))
-    result = self.app.get('/GridCellsMetaData/10',
-                          query_string=dict(coords='0,0,1,0,1,1,0,1',
-                                            coord_type='polygon'))
-    self.assertEqual(200, result.status_code)
-    j = json.loads(result.data)
-    self.assertEqual(3, len(j['data']['operators']))
-    # and make sure only one still in the point method
-    result = self.app.get('/GridCellsMetaData/10',
-                          query_string=dict(coords='0,0,1,0,1,1,0,1'))
-    self.assertEqual(200, result.status_code)
-    j = json.loads(result.data)
-    self.assertEqual(1, len(j['data']['operators']))
-
-  def testMultipleGridCellDeletes(self):
-    # Put a record in two of the cells
-    result = self.app.get('/GridCellMetaData/10/512/512')
-    self.assertEqual(200, result.status_code)
-    j = json.loads(result.data)
-    s = j['sync_token']
-    self.assertEqual(0, len(j['data']['operators']))
-    self.app.put(
-      '/GridCellMetaData/10/512/512',
-      query_string=dict(
-        sync_token=s,
-        scope='https://g1.co/r',
-        operation_endpoint='https://g1.co/f',
-        operation_format='NASA',
-        minimum_operation_timestamp='2018-01-01',
-        maximum_operation_timestamp='2018-01-02'))
-    result = self.app.get('/GridCellMetaData/10/512/510')
-    self.assertEqual(200, result.status_code)
-    j = json.loads(result.data)
-    s = j['sync_token']
-    self.assertEqual(0, len(j['data']['operators']))
-    result = self.app.put(
-      '/GridCellMetaData/10/512/510',
-      query_string=dict(
-        sync_token=s,
-        scope='https://g2.co/r',
-        operation_endpoint='https://g2.co/f',
-        operation_format='NASA',
-        minimum_operation_timestamp='2018-01-01',
-        maximum_operation_timestamp='2018-01-02'))
-    self.assertEqual(200, result.status_code)
-    j = json.loads(result.data)
-    s = j['sync_token']
-    # Put a record for a different USS in one of the cells
-    self.assertEqual(1, len(j['data']['operators']))
-    result = self.app.put(
-      '/GridCellMetaData/10/512/510',
-      headers={'access_token': TESTID + '3'},
-      query_string=dict(
-        sync_token=s,
-        scope='https://g3.co/r',
-        operation_endpoint='https://g3.co/f',
-        operation_format='NASA',
-        minimum_operation_timestamp='2018-01-01',
-        maximum_operation_timestamp='2018-01-02'))
-    self.assertEqual(200, result.status_code)
-    j = json.loads(result.data)
-    # Now delete the first USS from all cells, leaving just the uss#3
-    result = self.app.get('/GridCellsMetaData/10',
-                          query_string=dict(coords='0,0,1,0,1,1,0,1',
-                                            coord_type='polygon'))
-    self.assertEqual(200, result.status_code)
-    j = json.loads(result.data)
-    self.assertEqual(3, len(j['data']['operators']))
-    result = self.app.delete('/GridCellsMetaData/10',
-                             query_string=dict(coords='0,0,1,0,1,1,0,1',
-                                               coord_type='polygon'))
-    self.assertEqual(200, result.status_code)
-    j = json.loads(result.data)
-    self.assertEqual(1, len(j['data']['operators']))
-
   def testMultipleGridCellPut(self):
     # for this zoom level (10), the points refer to the following tiles:
     # (512, 512), (512, 509), (514, 509), (514, 512)
@@ -1284,9 +775,281 @@
         minimum_operation_timestamp='2018-01-01',
         maximum_operation_timestamp='2018-01-02')).status_code)
 
+  def testMultipleGridCellGets(self):
+    # for this zoom level (10), the points refer to the following tiles:
+    # (512, 512), (512, 509), (514, 509), (514, 512)
+    # Path includes the following (in addition to points):
+    # (512, 510), (512, 511), (513, 509), (514, 511), (514, 510)
+    # Polygon includes the following (in addition to path):
+    # (513, 512), (513, 510),(513, 511)
+    # Make sure it is empty, try points first
+    result = self.app.get('/GridCellsMetaData/10',
+                          query_string=dict(coords='0,0,1,0,1,1,0,1'))
+    self.assertEqual(200, result.status_code)
+    j = json.loads(result.data)
+    multisync = j['sync_token']
+    self.assertEqual(0, len(j['data']['operators']))
+    # Now write to one and make sure the sync token changes
+    result = self.app.get('/GridCellMetaData/10/512/512')
+    j = json.loads(result.data)
+    s = j['sync_token']
+    self.assertEqual(0, len(j['data']['operators']))
+    # Put a record in one of the cells
+    self.app.put(
+      '/GridCellMetaData/10/512/512',
+      query_string=dict(
+        sync_token=s,
+        scope='https://g1.co/r',
+        operation_endpoint='https://g1.co/f',
+        operation_format='NASA',
+        minimum_operation_timestamp='2018-01-01',
+        maximum_operation_timestamp='2018-01-02'))
+    result = self.app.get('/GridCellsMetaData/10',
+                          query_string=dict(coords='0,0,1,0,1,1,0,1'))
+    self.assertEqual(200, result.status_code)
+    j = json.loads(result.data)
+    self.assertNotEqual(multisync, j['sync_token'])
+    self.assertEqual(1, len(j['data']['operators']))
+    # Now do it with a path
+    result = self.app.get('/GridCellsMetaData/10',
+                          query_string=dict(
+                            coords='0,0,1,0,1,1,0,1',
+                            coord_type='path'))
+    self.assertEqual(200, result.status_code)
+    j = json.loads(result.data)
+    s = j['sync_token']
+    self.assertEqual(1, len(j['data']['operators']))
+    # Put a record in one of the cells that only applies to the path
+    result = self.app.get('/GridCellMetaData/10/512/510')
+    j = json.loads(result.data)
+    s = j['sync_token']
+    self.assertEqual(0, len(j['data']['operators']))
+    self.app.put(
+      '/GridCellMetaData/10/512/510',
+      query_string=dict(
+        sync_token=s,
+        scope='https://g2.co/r',
+        operation_endpoint='https://g2.co/f',
+        operation_format='NASA',
+        minimum_operation_timestamp='2018-01-01',
+        maximum_operation_timestamp='2018-01-02'))
+    result = self.app.get('/GridCellsMetaData/10',
+                          query_string=dict(coords='0,0,1,0,1,1,0,1',
+                                            coord_type='path'))
+    self.assertEqual(200, result.status_code)
+    j = json.loads(result.data)
+    self.assertEqual(2, len(j['data']['operators']))
+    # and make sure only one still in the point method
+    result = self.app.get('/GridCellsMetaData/10',
+                          query_string=dict(coords='0,0,1,0,1,1,0,1'))
+    self.assertEqual(200, result.status_code)
+    j = json.loads(result.data)
+    self.assertEqual(1, len(j['data']['operators']))
+    # and a polygon, add a record only applies to the polygon grid
+    result = self.app.get('/GridCellMetaData/10/513/511')
+    j = json.loads(result.data)
+    s = j['sync_token']
+    self.assertEqual(0, len(j['data']['operators']))
+    self.app.put(
+      '/GridCellMetaData/10/513/511',
+      query_string=dict(
+        sync_token=s,
+        scope='https://g3.co/r',
+        operation_endpoint='https://g3.co/f',
+        operation_format='NASA',
+        minimum_operation_timestamp='2018-01-01',
+        maximum_operation_timestamp='2018-01-02'))
+    result = self.app.get('/GridCellsMetaData/10',
+                          query_string=dict(coords='0,0,1,0,1,1,0,1',
+                                            coord_type='polygon'))
+    self.assertEqual(200, result.status_code)
+    j = json.loads(result.data)
+    self.assertEqual(3, len(j['data']['operators']))
+    # and make sure only one still in the point method
+    result = self.app.get('/GridCellsMetaData/10',
+                          query_string=dict(coords='0,0,1,0,1,1,0,1'))
+    self.assertEqual(200, result.status_code)
+    j = json.loads(result.data)
+    self.assertEqual(1, len(j['data']['operators']))
+
+  def testMultipleGridCellDeletes(self):
+    # Put a record in two of the cells
+    result = self.app.get('/GridCellMetaData/10/512/512')
+    self.assertEqual(200, result.status_code)
+    j = json.loads(result.data)
+    s = j['sync_token']
+    self.assertEqual(0, len(j['data']['operators']))
+    self.app.put(
+      '/GridCellMetaData/10/512/512',
+      query_string=dict(
+        sync_token=s,
+        scope='https://g1.co/r',
+        operation_endpoint='https://g1.co/f',
+        operation_format='NASA',
+        minimum_operation_timestamp='2018-01-01',
+        maximum_operation_timestamp='2018-01-02'))
+    result = self.app.get('/GridCellMetaData/10/512/510')
+    self.assertEqual(200, result.status_code)
+    j = json.loads(result.data)
+    s = j['sync_token']
+    self.assertEqual(0, len(j['data']['operators']))
+    result = self.app.put(
+      '/GridCellMetaData/10/512/510',
+      query_string=dict(
+        sync_token=s,
+        scope='https://g2.co/r',
+        operation_endpoint='https://g2.co/f',
+        operation_format='NASA',
+        minimum_operation_timestamp='2018-01-01',
+        maximum_operation_timestamp='2018-01-02'))
+    self.assertEqual(200, result.status_code)
+    j = json.loads(result.data)
+    s = j['sync_token']
+    # Put a record for a different USS in one of the cells
+    self.assertEqual(1, len(j['data']['operators']))
+    result = self.app.put(
+      '/GridCellMetaData/10/512/510',
+      headers={'access_token': TESTID + '3'},
+      query_string=dict(
+        sync_token=s,
+        scope='https://g3.co/r',
+        operation_endpoint='https://g3.co/f',
+        operation_format='NASA',
+        minimum_operation_timestamp='2018-01-01',
+        maximum_operation_timestamp='2018-01-02'))
+    self.assertEqual(200, result.status_code)
+    j = json.loads(result.data)
+    # Now delete the first USS from all cells, leaving just the uss#3
+    result = self.app.get('/GridCellsMetaData/10',
+                          query_string=dict(coords='0,0,1,0,1,1,0,1',
+                                            coord_type='polygon'))
+    self.assertEqual(200, result.status_code)
+    j = json.loads(result.data)
+    self.assertEqual(3, len(j['data']['operators']))
+    result = self.app.delete('/GridCellsMetaData/10',
+                             query_string=dict(coords='0,0,1,0,1,1,0,1',
+                                               coord_type='polygon'))
+    self.assertEqual(200, result.status_code)
+    j = json.loads(result.data)
+    self.assertEqual(1, len(j['data']['operators']))
+
+  def testMultipleGridCellPut(self):
+    # for this zoom level (10), the points refer to the following tiles:
+    # (512, 512), (512, 509), (514, 509), (514, 512)
+    # Path includes the following (in addition to points):
+    # (512, 510), (512, 511), (513, 509), (514, 511), (514, 510)
+    # Polygon includes the following (in addition to path):
+    # (513, 512), (513, 510),(513, 511)
+    # Make sure it is empty, try points first
+    result = self.app.get('/GridCellsMetaData/10',
+                          query_string=dict(coords='0,0,1,0,1,1,0,1'))
+    self.assertEqual(200, result.status_code)
+    j = json.loads(result.data)
+    s = j['sync_token']
+    self.assertEqual(0, len(j['data']['operators']))
+    # Put a record in all of the point cells
+    result = self.app.put(
+      '/GridCellsMetaData/10',
+      headers={'access_token': TESTID + '1'},
+      query_string=dict(
+        coords='0,0,1,0,1,1,0,1',
+        sync_token=s,
+        scope='https://g1.co/r',
+        operation_endpoint='https://g1.co/f',
+        operation_format='NASA',
+        minimum_operation_timestamp='2018-01-01',
+        maximum_operation_timestamp='2018-01-02'))
+    self.assertEqual(200, result.status_code)
+    j = json.loads(result.data)
+    self.assertNotEqual(s, j['sync_token'])
+    s = j['sync_token']
+    self.assertEqual(4, len(j['data']['operators']))
+    # Now do it with a path
+    result = self.app.get('/GridCellsMetaData/10',
+                          query_string=dict(
+                            coords='0,0,1,0,1,1,0,1',
+                            coord_type='path'))
+    self.assertEqual(200, result.status_code)
+    j = json.loads(result.data)
+    s = j['sync_token']
+    self.assertEqual(4, len(j['data']['operators']))
+    # Put a record in all of the path cells
+    result = self.app.put(
+      '/GridCellsMetaData/10',
+      headers={'access_token': TESTID + '2'},
+      query_string=dict(
+        coords='0,0,1,0,1,1,0,1',
+        coord_type='path',
+        sync_token=s,
+        scope='https://g2.co/r',
+        operation_endpoint='https://g2.co/f',
+        operation_format='NASA',
+        minimum_operation_timestamp='2018-01-01',
+        maximum_operation_timestamp='2018-01-02'))
+    self.assertEqual(200, result.status_code)
+    j = json.loads(result.data)
+    self.assertEqual(4 + 9, len(j['data']['operators']))
+    # and make sure eight in the point method
+    result = self.app.get('/GridCellsMetaData/10',
+                          query_string=dict(coords='0,0,1,0,1,1,0,1'))
+    self.assertEqual(200, result.status_code)
+    j = json.loads(result.data)
+    self.assertEqual(4 + 4, len(j['data']['operators']))
+    # and a polygon, add records that applies to the polygon grid
+    result = self.app.get('/GridCellsMetaData/10',
+                          query_string=dict(
+                            coords='0,0,1,0,1,1,0,1',
+                            coord_type='polygon'))
+    self.assertEqual(200, result.status_code)
+    j = json.loads(result.data)
+    s = j['sync_token']
+    self.assertEqual(4 + 9, len(j['data']['operators']))
+    result = self.app.put(
+      '/GridCellsMetaData/10',
+      headers={'access_token': TESTID + '3'},
+      query_string=dict(
+        coords='0,0,1,0,1,1,0,1',
+        coord_type='polygon',
+        sync_token=s,
+        scope='https://g3.co/r',
+        operation_endpoint='https://g3.co/f',
+        operation_format='NASA',
+        minimum_operation_timestamp='2018-01-01',
+        maximum_operation_timestamp='2018-01-02'))
+    self.assertEqual(200, result.status_code)
+    j = json.loads(result.data)
+    self.assertEqual(4 + 9 + 12, len(j['data']['operators']))
+
+  def testMultipleGridCellFailures(self):
+    self.assertEqual(400, self.app.get('/GridCellsMetaData/10',
+                                       query_string=dict(
+                                         coords='0,0,1')).status_code)
+    self.assertEqual(400, self.app.get('/GridCellsMetaData/10',
+                                       query_string=dict(
+                                         coords='0,0,1,0,1,1,0,1',
+                                         coord_type='rainbows')).status_code)
+    self.assertEqual(413, self.app.get('/GridCellsMetaData/18',
+                                       query_string=dict(
+                                         coords='0,0,1,0,1,1,0,1',
+                                         coord_type='polygon')).status_code)
+    result = self.app.get('/GridCellsMetaData/10',
+                          query_string=dict(coords='0,0,1,0,1,1,0,1'))
+    self.assertEqual(200, result.status_code)
+    j = json.loads(result.data)
+    s = j['sync_token']
+    self.assertEqual(400, self.app.put(
+      '/GridCellsMetaData/10',
+      query_string=dict(
+        coords='0,0,1',
+        sync_token=s,
+        scope='https://g1.co/r',
+        operation_endpoint='https://g1.co/f',
+        operation_format='NASA',
+        minimum_operation_timestamp='2018-01-01',
+        maximum_operation_timestamp='2018-01-02')).status_code)
+
   def testVerbose(self):
     options = storage_api.ParseOptions([
->>>>>>> f013c938
       '-z', ZK_TEST_CONNECTION_STRING, '-t', TESTID,
       '-v'
     ])

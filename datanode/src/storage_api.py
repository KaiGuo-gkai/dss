--- conflicted
+++ resolved
@@ -68,11 +68,9 @@
 # VERSION = '0.4.0'  # Changed data structure to match v1 of InterUSS Platform
 # VERSION = '1.0.0'  # Initial, approved release deployed on GitHub
 # VERSION = '1.0.1.001'  # Bug fixes for slippy, dates, and OAuth key
-<<<<<<< HEAD
-VERSION = '1.0.1.002'  # Standardize OAuth Authorization header, docker fix
-=======
-VERSION = '1.0.2'  # Refactored to run with gunicorn
->>>>>>> ad415a41
+# VERSION = '1.0.2.001'  # Refactored to run with gunicorn
+# VERSION = '1.0.2.002'  # Standardize OAuth Authorization header, docker fix
+VERSION = '1.0.2.003'  # slippy utility updates to support point/path/polygon
 
 TESTID = None
 
@@ -124,25 +122,26 @@
   try:
     zoom = int(zoom)
     if zoom < 0 or zoom > 20:
-      raise ValueError
-  except ValueError:
-    log.error('Invalid parameters for zoom %s, must be integer 0-20...', zoom)
-    abort(status.HTTP_400_BAD_REQUEST,
-          'Invalid parameters for zoom, must be integer 0-20.')
-  tiles = []
-  coords = _GetRequestParameter('coords', '')
-  log.debug('Retrieved coords from web params and split to %s...', coords)
-  coordinates = slippy_util.ConverCSVtoCoordinates(coords)
-  if not coordinates:
-    log.error('Invalid coords %s, must be a CSV of lat,lon...', coords)
-    abort(status.HTTP_400_BAD_REQUEST,
-          'Invalid coords, must be a CSV of lat,lon,lat,lon...')
-  for c in coordinates:
-    x, y = slippy_util.ConvertPointToTile(zoom, c[0], c[1])
-    link = 'http://tile.openstreetmap.org/%d/%d/%d.png' % (zoom, x, y)
-    tile = {'link': link, 'zoom': zoom, 'x': x, 'y': y}
-    if tile not in tiles:
-      tiles.append(tile)
+      raise ValueError('Invalid parameters for zoom %s, must be integer 0-20.',
+                       zoom)
+    tiles = []
+    coords = _GetRequestParameter('coords', '')
+    log.debug('Retrieved coords from web params and split to %s...', coords)
+    coordinates = slippy_util.ConverCSVtoCoordinates(coords)
+    if not coordinates:
+      log.error('Invalid coords %s, must be a CSV of lat,lon...', coords)
+      abort(status.HTTP_400_BAD_REQUEST,
+            'Invalid coords, must be a CSV of lat,lon,lat,lon...')
+    for c in coordinates:
+      x, y = slippy_util.ConvertPointToTile(zoom, c[0], c[1])
+      link = 'http://tile.openstreetmap.org/%d/%d/%d.png' % (zoom, x, y)
+      tile = {'link': link, 'zoom': zoom, 'x': x, 'y': y}
+      if tile not in tiles:
+        tiles.append(tile)
+  except (ValueError, TypeError), e:
+    log.error('/slippy error: %s...', e.message)
+    abort(status.HTTP_400_BAD_REQUEST, e.message)
+
   return jsonify({
     'status': 'success',
     'data': {
@@ -395,50 +394,6 @@
   return r
 
 
-<<<<<<< HEAD
-=======
-def _ValidateCoordinates(csv):
-  """Converts and validates string of CSV coords into array of coords."""
-  result = []
-  try:
-    coords = csv.split(',')
-    if len(coords) % 2 != 0:
-      raise ValueError
-  except ValueError:
-    return None
-  log.debug('Split coordinates to %s and passed early validation...', coords)
-  for a, b in _Pairwise(coords):
-    try:
-      lat = float(a)
-      lon = float(b)
-      if lat >= 85 or lat <= -85 or lon >= 180 or lon <= -180:
-        raise ValueError
-    except ValueError:
-      return None
-    result.append((lat, lon))
-  return result
-
-
-def _Pairwise(it):
-  """Iterator for sets of lon,lat in an array."""
-  it = iter(it)
-  while True:
-    yield next(it), next(it)
-
-
-def _ConvertPointToTile(zoom, latitude, longitude):
-  """Actual calculation from lat/lon to tile at specific zoom."""
-  log.debug('_ConvertPointToTile for %.3f, %.3f...', latitude, longitude)
-  latitude_rad = math.radians(latitude)
-  n = 2.0**zoom
-  xtile = int((longitude + 180.0) / 360.0 * n)
-  ytile = int(
-    (1.0 - math.log(math.tan(latitude_rad) +
-                    (1 / math.cos(latitude_rad))) / math.pi) / 2.0 * n)
-  return xtile, ytile
-
-
->>>>>>> ad415a41
 def _FormatResult(result):
   """Formats the result for returning via the web service.
 

--- conflicted
+++ resolved
@@ -21,14 +21,10 @@
 from kazoo.handlers.threading import KazooTimeoutError
 
 import storage_interface
-<<<<<<< HEAD
-ZK_TEST_CONNECTION_STRING = '35.225.221.52:2181,35.188.14.39:2181,35.224.180.72:2181'
-=======
 import uss_metadata
 
 ZK_TEST_CONNECTION_STRING = 'localhost:2181'
-TESTID = 'storage-interface-test'
->>>>>>> f013c938
+TESTID = 'storage-interface-test-tcl4'
 PARALLEL_WORKERS = 10
 
 
@@ -65,21 +61,6 @@
           testgroupid=TESTID)
 
   def testGetCellNegativeCases(self):
-<<<<<<< HEAD
-    self.assertEqual(self.mm.get(2, 1, 2**2)['status'], 'fail')
-    # x, y, z are ints
-    self.assertEqual(self.mm.get(1, '1a', 1)['status'], 'fail')
-    self.assertEqual(self.mm.get(1, 1, 'aa')['status'], 'fail')
-    self.assertEqual(self.mm.get(None, 1, 1)['status'], 'fail')
-    # x and y tiles max are 2^zoom - 1
-    self.assertEqual(self.mm.get(1, 2, 1)['status'], 'fail')
-    self.assertEqual(self.mm.get(2, 5478118, 1)['status'], 'fail')
-    self.assertEqual(self.mm.get(2, 2**2, 1)['status'], 'fail')
-    self.assertEqual(self.mm.get(12, 2**12, 1)['status'], 'fail')
-    self.assertEqual(self.mm.get(1, 17, 1)['status'], 'fail')
-    self.assertEqual(self.mm.get(1, 1, 11)['status'], 'fail')
-    self.assertEqual(self.mm.get(9, 2**8, 2**11)['status'], 'fail')
-=======
     self.assertEqual('fail', self.mm.get(2, 1, 2**2)['status'])
     # x, y, z are ints
     self.assertEqual('fail', self.mm.get(1, '1a', 1)['status'])
@@ -93,29 +74,10 @@
     self.assertEqual('fail', self.mm.get(1, 17, 1)['status'])
     self.assertEqual('fail', self.mm.get(1, 1, 11)['status'])
     self.assertEqual('fail', self.mm.get(9, 2**8, 2**11)['status'])
->>>>>>> f013c938
 
   def testGetCellPositiveEmptyCases(self):
     # simple 1,1,1
     r = self.mm.get(1, 1, 1)
-<<<<<<< HEAD
-    self.assertEqual(r['status'], 'success')
-    self.assertEqual(r['data']['version'], 0)
-    # zero case
-    r = self.mm.get(0, 0, 0)
-    self.assertEqual(r['status'], 'success')
-    self.assertEqual(r['data']['version'], 0)
-    r = self.mm.get(11, 0, 5)
-    self.assertEqual(r['status'], 'success')
-    self.assertEqual(r['data']['version'], 0)
-    # limit in the y direction
-    r = self.mm.get(10, 1, 2**10 - 1)
-    self.assertEqual(r['status'], 'success')
-    self.assertEqual(r['data']['version'], 0)
-    # limit in the x direction
-    r = self.mm.get(18, 2**18 - 1, 2**10 - 1)
-    self.assertEqual(r['status'], 'success')
-=======
     self.assertEqual('success', r['status'])
     self.assertEqual(r['data']['version'], 0)
     # zero case
@@ -132,35 +94,22 @@
     # limit in the x direction
     r = self.mm.get(18, 2**18 - 1, 2**10 - 1)
     self.assertEqual('success', r['status'])
->>>>>>> f013c938
     self.assertEqual(r['data']['version'], 0)
 
   def testPositiveGetSetDeleteCycle(self):
     # 2,1,1 get empty
     g = self.mm.get(2, 1, 1)
-<<<<<<< HEAD
-    self.assertEqual(g['status'], 'success')
+    self.assertEqual('success', g['status'])
     self.assertEqual(g['data']['version'], 0)
     self.assertEqual(len(g['data']['operators']), 0)
     # simple set with basic values
     s = self.mm.set(2, 1, 1, g['sync_token'], 'uss', 'uss.com/base', False,
                     '2018-01-01T00:00:00+00:00', '2018-01-01T01:00:00+00:00')
-    self.assertEqual(s['status'], 'success')
-=======
-    self.assertEqual('success', g['status'])
-    self.assertEqual(g['data']['version'], 0)
-    self.assertEqual(len(g['data']['operators']), 0)
-    # simple set with basic values
-    s = self.mm.set(2, 1, 1, g['sync_token'], 'uss', 'uss-scope', 'GUTMA',
-                    'https://g.co/flight', '2018-01-01T00:00:00+00:00',
-                    '2018-01-01T01:00:00+00:00')
-    self.assertEqual('success', s['status'])
->>>>>>> f013c938
+    self.assertEqual('success', s['status'])
     self.assertEqual(s['data']['version'], 1)
     self.assertEqual(len(s['data']['operators']), 1)
     o = s['data']['operators'][0]
     self.assertEqual(o['uss'], 'uss')
-<<<<<<< HEAD
     self.assertEqual(o['uss_baseurl'], 'uss.com/base')
     self.assertEqual(o['announcement_level'], 'False')
     self.assertEqual(o['version'], 1)
@@ -170,31 +119,16 @@
                      '2018-01-01T01:00:00.000Z')
     # simple delete
     d = self.mm.delete(2, 1, 1, 'uss')
-    self.assertEqual(d['status'], 'success')
-=======
-    self.assertEqual(o['operation_endpoint'], 'https://g.co/flight')
-    self.assertEqual(o['operation_format'], 'GUTMA')
-    self.assertEqual(o['version'], 1)
-    self.assertEqual(o['minimum_operation_timestamp'],
-                     '2018-01-01T00:00:00+00:00')
-    self.assertEqual(o['maximum_operation_timestamp'],
-                     '2018-01-01T01:00:00+00:00')
-    # simple delete
-    d = self.mm.delete(2, 1, 1, 'uss')
     self.assertEqual('success', d['status'])
->>>>>>> f013c938
     self.assertEqual(d['data']['version'], 2)
     self.assertEqual(len(d['data']['operators']), 0)
     # simple confirm get is empty
     g = self.mm.get(2, 1, 1)
-<<<<<<< HEAD
-    self.assertEqual(g['status'], 'success')
+    self.assertEqual('success', g['status'])
     self.assertEqual(g['data']['version'], 2)
     self.assertEqual(len(g['data']['operators']), 0)
 
   def testNegativeDeleteCycle(self):
-    # Make sure everything is clean
-    self.mm.delete_testdata()
     # 2,1,1 get empty
     g = self.mm.get(2, 2, 1)
     self.assertEqual(g['status'], 'success')
@@ -213,11 +147,9 @@
     self.assertEqual(len(g['data']['operators']), 1)
 
   def testSetCellWithOutdatedSync_token(self):
-    # Make sure everything is clean
-    self.mm.delete_testdata()
     # 3,1,1 get empty
     g = self.mm.get(3, 1, 1)
-    self.assertEqual(g['status'], 'success')
+    self.assertEqual('success', g['status'])
     self.assertEqual(g['data']['version'], 0)
     self.assertEqual(len(g['data']['operators']), 0)
     # simple set with basic values
@@ -232,45 +164,14 @@
     self.assertEqual(s['status'], 'fail')
     # confirm version is still the first write
     g = self.mm.get(3, 1, 1)
-    self.assertEqual(g['status'], 'success')
-=======
-    self.assertEqual('success', g['status'])
-    self.assertEqual(g['data']['version'], 2)
-    self.assertEqual(len(g['data']['operators']), 0)
-
-  def testSetCellWithOutdatedsync_token(self):
-    # 3,1,1 get empty
-    g = self.mm.get(3, 1, 1)
-    self.assertEqual('success', g['status'])
-    self.assertEqual(g['data']['version'], 0)
-    self.assertEqual(len(g['data']['operators']), 0)
-    # simple set with basic values
-    s = self.mm.set(3, 1, 1, g['sync_token'], 'uss1', 'uss1-scope', 'GUTMA',
-                    'https://g.co/flight', '2018-01-01T00:00:00+00:00',
-                    '2018-01-01T01:00:00+00:00')
-    self.assertEqual('success', s['status'])
-    self.assertEqual(s['data']['version'], 1)
-    self.assertEqual(len(s['data']['operators']), 1)
-    # now try to do a set with the original sync token
-    s = self.mm.set(3, 1, 1, g['sync_token'], 'uss2', 'uss2-scope', 'GUTMA',
-                    'https://h.com/f/3/1/1', '2018-01-01T11:00:00+00:00',
-                    '2018-01-01T12:00:00+00:00')
-    self.assertEqual(s['status'], 'fail')
-    # confirm version is still the first write
-    g = self.mm.get(3, 1, 1)
-    self.assertEqual('success', g['status'])
->>>>>>> f013c938
+    self.assertEqual('success', g['status'])
     self.assertEqual(g['data']['version'], 1)
     self.assertEqual(len(g['data']['operators']), 1)
 
   def testSetCellsInParallelWithSamesync_token(self):
     # 4,1,1 get empty
     g = self.mm.get(4, 1, 1)
-<<<<<<< HEAD
-    self.assertEqual(g['status'], 'success')
-=======
-    self.assertEqual('success', g['status'])
->>>>>>> f013c938
+    self.assertEqual('success', g['status'])
     self.assertEqual(g['data']['version'], 0)
     self.assertEqual(len(g['data']['operators']), 0)
     threads = []
@@ -286,11 +187,7 @@
       t.join()
     # confirm there is only one update
     g = self.mm.get(4, 1, 1)
-<<<<<<< HEAD
-    self.assertEqual(g['status'], 'success')
-=======
-    self.assertEqual('success', g['status'])
->>>>>>> f013c938
+    self.assertEqual('success', g['status'])
     self.assertEqual(g['data']['version'], 1)
     self.assertEqual(len(g['data']['operators']), 1)
 
@@ -307,13 +204,8 @@
                 ('2018-01-01H00:00:00+00:00', '2019-01-01!00:00:00'),
                 ('2018-01-01T00:00:00+00:00', '215664892128621657566')]
     for test in testsets:
-<<<<<<< HEAD
       s = self.mm.set(5, 1, 1, token, 'uss', 'uss.com/base', True,
                       test[0], test[1])
-=======
-      s = self.mm.set(5, 1, 1, token, 'uss', 'uss-scope', 'GUTMA',
-                      'https://g.co/flight', test[0], test[1])
->>>>>>> f013c938
       self.assertEqual(s['status'], 'fail')
 
   def testSetCellsWithValidTimestamps(self):
@@ -330,11 +222,7 @@
       s = self.mm.set(5, 1, 1, token, 'uss', 'uss.com/base', True,
                       test[0], test[1])
       token = s['sync_token']
-<<<<<<< HEAD
-      self.assertEqual(s['status'], 'success')
-=======
       self.assertEqual('success', s['status'])
->>>>>>> f013c938
       o = s['data']['operators'][0]
       # Fix up the test cases to compare, this isn't what is sent to the api
       mintest = test[0]
@@ -342,35 +230,6 @@
       if len(maxtest) <= 10:
         maxtest = maxtest + 'T00:00:00Z'
       if not ('+' in mintest[-6:] or '-' in mintest[-6:] or 'Z' in mintest[-6:]):
-<<<<<<< HEAD
-        mintest += ' Z'
-      if not ('+' in maxtest[-6:] or '-' in maxtest[-6:] or 'Z' in maxtest[-6:]):
-        maxtest += ' Z'
-      self.assertAlmostEqual(0, (parser.parse(mintest) - parser.parse(o['minimum_operation_timestamp'])).total_seconds(), 0)
-      self.assertAlmostEqual(0, (parser.parse(maxtest) - parser.parse(o['maximum_operation_timestamp'])).total_seconds(), 0)
-
-  def testSetCellsWithOperations(self):
-    # Make sure everything is clean
-    self.mm.delete_testdata()
-    # 6,1,1 get empty
-    g = self.mm.get(6, 1, 1)
-    # simple set with basic values
-    s = self.mm.set(6, 1, 1, g['sync_token'], 'uss', 'uss.com/base', False,
-                    '2018-02-28T23:59:59-07:00', '2018-03-02T23:59:59+08:00',
-                    [{'gufi': 'G00F1', 'operation_signature': 'signed4',
-                      'effective_time_begin': '2018-02-28T23:59:59-07:00',
-                      'effective_time_end': '2018-03-02T23:59:59+08:00'}])
-    self.assertEqual(s['status'], 'success')
-    self.assertEqual(s['data']['version'], 1)
-    self.assertEqual(len(s['data']['operators']), 1)
-    self.assertEqual(len(s['data']['operators'][0]['operations']), 1)
-    s = self.mm.set(6, 1, 1, s['sync_token'], 'uss', 'uss.com/base', True,
-                    '2018-01-01T00:00:00+00:00', '2018-01-01T01:00:00+00:00')
-    self.assertEqual(s['status'], 'success')
-    self.assertEqual(s['data']['version'], 2)
-    self.assertEqual(len(s['data']['operators']), 1)
-    self.assertEqual(len(s['data']['operators'][0]['operations']), 0)
-=======
         mintest += 'Z'
       if not ('+' in maxtest[-6:] or '-' in maxtest[-6:] or 'Z' in maxtest[-6:]):
         maxtest += 'Z'
@@ -381,6 +240,116 @@
         0, (parser.parse(maxtest) -
             parser.parse(o['maximum_operation_timestamp'])).total_seconds(), 0)
 
+  def testSetCellsWithOperations(self):
+    # Make sure everything is clean
+    self.mm.delete_testdata()
+    # 6,1,1 get empty
+    g = self.mm.get(6, 1, 1)
+    # simple set with basic values
+    s = self.mm.set(6, 1, 1, g['sync_token'], 'uss', 'uss.com/base', False,
+                    '2018-02-28T23:59:59-07:00', '2018-03-02T23:59:59+08:00',
+                    [{'gufi': 'G00F1', 'operation_signature': 'signed4',
+                      'effective_time_begin': '2018-02-28T23:59:59-07:00',
+                      'effective_time_end': '2018-03-02T23:59:59+08:00'}])
+    self.assertEqual(s['status'], 'success')
+    self.assertEqual(s['data']['version'], 1)
+    self.assertEqual(len(s['data']['operators']), 1)
+    self.assertEqual(len(s['data']['operators'][0]['operations']), 1)
+    s = self.mm.set(6, 1, 1, s['sync_token'], 'uss', 'uss.com/base', True,
+                    '2018-01-01T00:00:00+00:00', '2018-01-01T01:00:00+00:00')
+    self.assertEqual(s['status'], 'success')
+    self.assertEqual(s['data']['version'], 2)
+    self.assertEqual(len(s['data']['operators']), 1)
+    self.assertEqual(len(s['data']['operators'][0]['operations']), 0)
+
+  def testRemoveAnOperation(self):
+    # Make sure everything is clean
+    self.mm.delete_testdata()
+    # 6,1,1 get empty
+    g = self.mm.get(7, 1, 1)
+    # simple set with basic values
+    s = self.mm.set(7, 1, 1, g['sync_token'], 'uss', 'uss.com/base', False,
+                    '2018-02-21T00:00:00-07:00', '2018-03-02T23:59:59+08:00',
+                    [{'gufi': 'G00F1', 'operation_signature': 'signed4',
+                      'effective_time_begin': '2018-02-28T23:59:59-07:00',
+                      'effective_time_end': '2018-03-02T23:59:59+08:00'},
+                     {'gufi': 'G00F2', 'operation_signature': 'signed4.1',
+                      'effective_time_begin': '2018-02-21T00:00:00-07:00',
+                      'effective_time_end': '2018-02-22T00:00:00-07:00'}])
+    self.assertEqual(s['status'], 'success')
+    self.assertEqual(s['data']['version'], 1)
+    self.assertEqual(len(s['data']['operators']), 1)
+    self.assertEqual(len(s['data']['operators'][0]['operations']), 2)
+    s = self.mm.delete_operation(7, 1, 1, 'uss', 'INVALID_GUFI')
+    self.assertEqual(s['status'], 'fail')
+    s = self.mm.delete_operation(7, 1, 1, 'uss', 'G00F2')
+    self.assertEqual(s['status'], 'success')
+    self.assertEqual(s['data']['version'], 2)
+    self.assertEqual(len(s['data']['operators']), 1)
+    self.assertEqual(len(s['data']['operators'][0]['operations']), 1)
+    s = self.mm.delete_operation(7, 1, 1, 'uss', 'G00F1')
+    self.assertEqual(s['status'], 'success')
+    self.assertEqual(s['data']['version'], 3)
+    self.assertEqual(len(s['data']['operators']), 1)
+    self.assertEqual(len(s['data']['operators'][0]['operations']), 0)
+
+  def testAddAndUpdateAnOperation(self):
+    # Make sure everything is clean
+    self.mm.delete_testdata()
+    # 6,1,1 get empty
+    g = self.mm.get(8, 1, 1)
+    # simple set with basic values
+    s = self.mm.set(8, 1, 1, g['sync_token'], 'uss', 'uss.com/base', False,
+                    '2018-02-21T00:00:00-07:00', '2018-03-02T23:59:59+08:00',
+                    [{'gufi': 'G00F1', 'operation_signature': 'signed4',
+                      'effective_time_begin': '2018-02-28T23:59:59-07:00',
+                      'effective_time_end': '2018-03-02T23:59:59+08:00'}])
+    self.assertEqual(s['status'], 'success')
+    self.assertEqual(s['data']['version'], 1)
+    self.assertEqual(len(s['data']['operators']), 1)
+    self.assertEqual(len(s['data']['operators'][0]['operations']), 1)
+    s = self.mm.set_operation(8, 1, 1, s['sync_token'], 'uss', 'G00F2',
+                              'signed4.1', '2018-02-21T00:00:00-07:00',
+                              '2018-02-22T00:00:00-07:00')
+    self.assertEqual(s['status'], 'success')
+    self.assertEqual(s['data']['version'], 2)
+    self.assertEqual(len(s['data']['operators']), 1)
+    os = s['data']['operators'][0]['operations']
+    self.assertEqual(len(os), 2)
+    self.assertEqual(os[0]['operation_signature'], 'signed4')
+    self.assertEqual(os[1]['operation_signature'], 'signed4.1')
+    s = self.mm.set_operation(8, 1, 1, s['sync_token'], 'uss', 'G00F2',
+                              'signed4.2', '2018-02-22T00:00:00-07:00',
+                              '2018-02-22T10:00:00-07:00')
+    self.assertEqual(s['status'], 'success')
+    self.assertEqual(s['data']['version'], 3)
+    self.assertEqual(len(s['data']['operators']), 1)
+    os = s['data']['operators'][0]['operations']
+    self.assertEqual(len(os), 2)
+    self.assertEqual(os[0]['operation_signature'], 'signed4')
+    self.assertEqual(os[1]['operation_signature'], 'signed4.2')
+
+  def testOperatorAndThenOperation(self):
+    # Make sure everything is clean
+    self.mm.delete_testdata()
+    # 6,1,1 get empty
+    g = self.mm.get(9, 1, 1)
+    # simple set with basic values
+    s = self.mm.set(9, 1, 1, g['sync_token'], 'uss', 'uss.com/base', False,
+                    '2018-02-21T00:00:00-07:00', '2018-03-02T23:59:59+08:00')
+    self.assertEqual(s['status'], 'success')
+    self.assertEqual(s['data']['version'], 1)
+    self.assertEqual(len(s['data']['operators']), 1)
+    s = self.mm.set_operation(9, 1, 1, s['sync_token'], 'uss',
+                              'bc7b212b-1499-486e-a6ff-4a9a6eb76728',
+                              'eyJhbGciOiJSUzI1NiIsInR5cCI6IkpPU0UiLCJraWQiOiJiVnAyNDd2ckRzRzM0MEdhOW14YjFIeFR3MDZJOWhhRmlsT3BIeDhQY3IwIiwieDV1IjoiaHR0cDovL2xvY2FsaG9zdDo1MDAxLy53ZWxsLWtub3duL3Vhcy10cmFmZmljLW1hbmFnZW1lbnQvdXRtLmp3a3MiLCJ4NXQjUzI1NiI6IlRPTy80UjlXT3paeWtnZVQrRUhpK2NwRGxKbGtLSlpCRVBLMDc0SHFjL0E9IiwiY3JpdCI6W119.IiI.JshB25qLWyBt90SVrDXI-jG7dLWCgerGxV58FmFKZrxVBjX904gK7bAjc5eXkRGoJ8Q9QyXN8gkxMERk35iQl9rAnt2ZvVPy5KyAtTX4uPLDPcYfyT9sej8at3dvObwXWoINRU8u9sipi-qxn1RXfbRWozyAxEe1iSR7ZCK3B5VPC3u8OApMCHVXRPn4IX1gzXf99JVQLxtqvls-VyS8nJD1T4TmwScW1uhU2I5rorxHZXP2YJ7uexakq_cgXOHmRJv8ufKUb3QExuVvYOv-SEl4GPLGDvgI-FJuxUtADsxQPXxFoXEx2zJhIQ29uuo_G2_1-ST_A3DSjxX_bY2gsg',
+                              '9/25/2018 7:02:00 PM',
+                              '9/25/2018 7:18:00 PM')
+    self.assertEqual(s['status'], 'success')
+    self.assertEqual(s['data']['version'], 2)
+    self.assertEqual(len(s['data']['operators']), 1)
+    self.assertEqual(len(s['data']['operators'][0]['operations']), 1)
+
   def testGetCellMultipleCellCases(self):
     r1 = self.mm.get_multi(6, [(0, 0), (0, 1), (1, 1)])
     self.assertEqual('success', r1['status'])
@@ -458,6 +427,7 @@
     g = self.mm.get_multi(8, grids)
     self.assertEqual('success', g['status'])
     self.assertEqual(0, g['data']['version'])
+
     # now do a write to multiple cells
     s = self.mm.set_multi(8, grids, g['sync_token'], 'uss1', 'uss1-scope',
                           'GUTMA', 'https://g.co/flight/{z}/{x}/{y}',
@@ -544,95 +514,7 @@
                       '2018-01-03', '2018-01-04', 10, 1, 1)
     with self.assertRaises(ValueError):
       usss = a + ax
->>>>>>> f013c938
-
-  def testRemoveAnOperation(self):
-    # Make sure everything is clean
-    self.mm.delete_testdata()
-    # 6,1,1 get empty
-    g = self.mm.get(7, 1, 1)
-    # simple set with basic values
-    s = self.mm.set(7, 1, 1, g['sync_token'], 'uss', 'uss.com/base', False,
-                    '2018-02-21T00:00:00-07:00', '2018-03-02T23:59:59+08:00',
-                    [{'gufi': 'G00F1', 'operation_signature': 'signed4',
-                      'effective_time_begin': '2018-02-28T23:59:59-07:00',
-                      'effective_time_end': '2018-03-02T23:59:59+08:00'},
-                     {'gufi': 'G00F2', 'operation_signature': 'signed4.1',
-                      'effective_time_begin': '2018-02-21T00:00:00-07:00',
-                      'effective_time_end': '2018-02-22T00:00:00-07:00'}])
-    self.assertEqual(s['status'], 'success')
-    self.assertEqual(s['data']['version'], 1)
-    self.assertEqual(len(s['data']['operators']), 1)
-    self.assertEqual(len(s['data']['operators'][0]['operations']), 2)
-    s = self.mm.delete_operation(7, 1, 1, 'uss', 'INVALID_GUFI')
-    self.assertEqual(s['status'], 'fail')
-    s = self.mm.delete_operation(7, 1, 1, 'uss', 'G00F2')
-    self.assertEqual(s['status'], 'success')
-    self.assertEqual(s['data']['version'], 2)
-    self.assertEqual(len(s['data']['operators']), 1)
-    self.assertEqual(len(s['data']['operators'][0]['operations']), 1)
-    s = self.mm.delete_operation(7, 1, 1, 'uss', 'G00F1')
-    self.assertEqual(s['status'], 'success')
-    self.assertEqual(s['data']['version'], 3)
-    self.assertEqual(len(s['data']['operators']), 1)
-    self.assertEqual(len(s['data']['operators'][0]['operations']), 0)
-
-  def testAddAndUpdateAnOperation(self):
-    # Make sure everything is clean
-    self.mm.delete_testdata()
-    # 6,1,1 get empty
-    g = self.mm.get(8, 1, 1)
-    # simple set with basic values
-    s = self.mm.set(8, 1, 1, g['sync_token'], 'uss', 'uss.com/base', False,
-                    '2018-02-21T00:00:00-07:00', '2018-03-02T23:59:59+08:00',
-                    [{'gufi': 'G00F1', 'operation_signature': 'signed4',
-                      'effective_time_begin': '2018-02-28T23:59:59-07:00',
-                      'effective_time_end': '2018-03-02T23:59:59+08:00'}])
-    self.assertEqual(s['status'], 'success')
-    self.assertEqual(s['data']['version'], 1)
-    self.assertEqual(len(s['data']['operators']), 1)
-    self.assertEqual(len(s['data']['operators'][0]['operations']), 1)
-    s = self.mm.set_operation(8, 1, 1, s['sync_token'], 'uss', 'G00F2',
-                              'signed4.1', '2018-02-21T00:00:00-07:00',
-                              '2018-02-22T00:00:00-07:00')
-    self.assertEqual(s['status'], 'success')
-    self.assertEqual(s['data']['version'], 2)
-    self.assertEqual(len(s['data']['operators']), 1)
-    os = s['data']['operators'][0]['operations']
-    self.assertEqual(len(os), 2)
-    self.assertEqual(os[0]['operation_signature'], 'signed4')
-    self.assertEqual(os[1]['operation_signature'], 'signed4.1')
-    s = self.mm.set_operation(8, 1, 1, s['sync_token'], 'uss', 'G00F2',
-                              'signed4.2', '2018-02-22T00:00:00-07:00',
-                              '2018-02-22T10:00:00-07:00')
-    self.assertEqual(s['status'], 'success')
-    self.assertEqual(s['data']['version'], 3)
-    self.assertEqual(len(s['data']['operators']), 1)
-    os = s['data']['operators'][0]['operations']
-    self.assertEqual(len(os), 2)
-    self.assertEqual(os[0]['operation_signature'], 'signed4')
-    self.assertEqual(os[1]['operation_signature'], 'signed4.2')
-
-  def testOperatorAndThenOperation(self):
-    # Make sure everything is clean
-    self.mm.delete_testdata()
-    # 6,1,1 get empty
-    g = self.mm.get(9, 1, 1)
-    # simple set with basic values
-    s = self.mm.set(9, 1, 1, g['sync_token'], 'uss', 'uss.com/base', False,
-                    '2018-02-21T00:00:00-07:00', '2018-03-02T23:59:59+08:00')
-    self.assertEqual(s['status'], 'success')
-    self.assertEqual(s['data']['version'], 1)
-    self.assertEqual(len(s['data']['operators']), 1)
-    s = self.mm.set_operation(9, 1, 1, s['sync_token'], 'uss',
-                              'bc7b212b-1499-486e-a6ff-4a9a6eb76728',
-                              'eyJhbGciOiJSUzI1NiIsInR5cCI6IkpPU0UiLCJraWQiOiJiVnAyNDd2ckRzRzM0MEdhOW14YjFIeFR3MDZJOWhhRmlsT3BIeDhQY3IwIiwieDV1IjoiaHR0cDovL2xvY2FsaG9zdDo1MDAxLy53ZWxsLWtub3duL3Vhcy10cmFmZmljLW1hbmFnZW1lbnQvdXRtLmp3a3MiLCJ4NXQjUzI1NiI6IlRPTy80UjlXT3paeWtnZVQrRUhpK2NwRGxKbGtLSlpCRVBLMDc0SHFjL0E9IiwiY3JpdCI6W119.IiI.JshB25qLWyBt90SVrDXI-jG7dLWCgerGxV58FmFKZrxVBjX904gK7bAjc5eXkRGoJ8Q9QyXN8gkxMERk35iQl9rAnt2ZvVPy5KyAtTX4uPLDPcYfyT9sej8at3dvObwXWoINRU8u9sipi-qxn1RXfbRWozyAxEe1iSR7ZCK3B5VPC3u8OApMCHVXRPn4IX1gzXf99JVQLxtqvls-VyS8nJD1T4TmwScW1uhU2I5rorxHZXP2YJ7uexakq_cgXOHmRJv8ufKUb3QExuVvYOv-SEl4GPLGDvgI-FJuxUtADsxQPXxFoXEx2zJhIQ29uuo_G2_1-ST_A3DSjxX_bY2gsg',
-                              '9/25/2018 7:02:00 PM',
-                              '9/25/2018 7:18:00 PM')
-    self.assertEqual(s['status'], 'success')
-    self.assertEqual(s['data']['version'], 2)
-    self.assertEqual(len(s['data']['operators']), 1)
-    self.assertEqual(len(s['data']['operators'][0]['operations']), 1)
+
 
 if __name__ == '__main__':
   unittest.main()